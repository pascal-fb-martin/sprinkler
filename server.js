--- conflicted
+++ resolved
@@ -22,8 +22,7 @@
 var running = {};
 var runqueue = [];
 var zonecount = config.zones.length;
-<<<<<<< HEAD
-var programcount = config.zones.length;
+var programcount = config.programs.length;
 var currOn = 0;
 
 // declare the pin modes
@@ -39,9 +38,6 @@
 
 // turn off all zones
 zonesOff(true);
-=======
-var programcount = config.programs.length;
->>>>>>> f6c06135
 
 ///////////////////////////////////////
 // CONFFIGURE THE WEBSERVER
